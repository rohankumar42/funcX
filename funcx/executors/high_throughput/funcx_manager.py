--- conflicted
+++ resolved
@@ -442,19 +442,15 @@
         self.task_queues = {'RAW': queue.Queue()}  # k-v: task_type - task_q (PriorityQueue) -- default = RAW
 
         logger.info("Initializing workers with mode {}, container image {}".format(self.mode, self.container_image))
-<<<<<<< HEAD
-        self.workers = [self.worker_map.add_worker(worker_id=str(self.worker_map.worker_counter),
-=======
         self.worker_procs.append(self.worker_map.add_worker(worker_id=str(self.worker_map.worker_counter),
->>>>>>> 9e0b545b
-                                                   worker_type='RAW',
-                                                   mode=self.mode,
-                                                   container_uri=self.container_image,
-                                                   address=self.address,
-                                                   debug=self.debug,
-                                                   uid=self.uid,
-                                                   logdir=self.logdir,
-                                                   worker_port=self.worker_port))
+                                                            worker_type='RAW',
+                                                            mode=self.mode,
+                                                            container_uri=self.container_image,
+                                                            address=self.address,
+                                                            debug=self.debug,
+                                                            uid=self.uid,
+                                                            logdir=self.logdir,
+                                                            worker_port=self.worker_port))
         self.worker_map.worker_counter += 1
         self.worker_map.pending_workers += 1
 
