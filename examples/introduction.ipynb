--- conflicted
+++ resolved
@@ -42,74 +42,23 @@
    "metadata": {},
    "outputs": [],
    "source": [
-<<<<<<< HEAD
     "def funcx_sum(items):\n",
     "    return sum(items)"
-=======
-    "endpoint_uuid = 'a92945a1-2778-4417-8cd1-4957bc35ce66' \n",
-    "container_uuid = '3861862b-152e-49a4-b15e-9a5da4205cad'"
-   ]
-  },
-  {
-   "cell_type": "markdown",
-   "metadata": {},
-   "source": [
-    "Now we define a little hello-world function and register it with the service."
->>>>>>> 07e2f537
    ]
   },
   {
    "cell_type": "code",
    "execution_count": null,
    "metadata": {},
-<<<<<<< HEAD
    "outputs": [],
    "source": [
     "func_uuid = fxc.register_function(funcx_sum,\n",
     "                                  description=\"A sum function\")\n",
     "print(func_uuid)"
-=======
-   "outputs": [
-    {
-     "data": {
-      "text/plain": [
-       "'6084e6ba-9309-4914-b1d1-d29b455d388a'"
-      ]
-     },
-     "execution_count": 4,
-     "metadata": {},
-     "output_type": "execute_result"
-    }
-   ],
-   "source": [
-    "func = \"\"\"\n",
-    "def hello_world(event):\n",
-    "    data = event['data']\n",
-    "    if len(data) > 0:\n",
-    "        return f\"Hello, {data}!\"\n",
-    "    return \"Hello, world!\"\n",
-    "\"\"\"\n",
-    "\n",
-    "# Register the function\n",
-    "func_uuid = fxc.register_function(\"hello_world\", func, \"hello_world\", \n",
-    "                                  description=\"A test function.\",\n",
-    "                                  container=container_uuid)\n",
-    "func_uuid"
-   ]
-  },
-  {
-   "cell_type": "markdown",
-   "metadata": {},
-   "source": [
-    "Now we can define an input to the function and run it.\n",
-    "\n",
-    "Setting asynchronous to True means the call will be non-blocking and will return a future that can be used to check the status of the execution and retrieve the result."
->>>>>>> 07e2f537
    ]
   },
   {
    "cell_type": "code",
-<<<<<<< HEAD
    "execution_count": null,
    "metadata": {
     "scrolled": true
@@ -122,82 +71,6 @@
     "\n",
     "res = fxc.run(payload, endpoint_id=endpoint_uuid, function_id=func_uuid)\n",
     "print(res)"
-=======
-   "execution_count": 5,
-   "metadata": {},
-   "outputs": [
-    {
-     "data": {
-      "text/plain": [
-       "<FuncXFuture at 0x7f6218ec99e8 state=running>"
-      ]
-     },
-     "execution_count": 5,
-     "metadata": {},
-     "output_type": "execute_result"
-    }
-   ],
-   "source": [
-    "payload = \"\"\n",
-    "res = fxc.run(payload, endpoint_uuid, func_uuid, asynchronous=True, async_poll=5)\n",
-    "res"
-   ]
-  },
-  {
-   "cell_type": "markdown",
-   "metadata": {},
-   "source": [
-    "Retrieve the result. Note, it may take a minute for the tutorial endpoint to spin up a resource to run your function."
-   ]
-  },
-  {
-   "cell_type": "code",
-   "execution_count": 6,
-   "metadata": {},
-   "outputs": [
-    {
-     "data": {
-      "text/plain": [
-       "'Hello, world!'"
-      ]
-     },
-     "execution_count": 6,
-     "metadata": {},
-     "output_type": "execute_result"
-    }
-   ],
-   "source": [
-    "res.result()"
-   ]
-  },
-  {
-   "cell_type": "markdown",
-   "metadata": {},
-   "source": [
-    "Try it with some other input!"
-   ]
-  },
-  {
-   "cell_type": "code",
-   "execution_count": 7,
-   "metadata": {},
-   "outputs": [
-    {
-     "data": {
-      "text/plain": [
-       "'Hello, Ryan!'"
-      ]
-     },
-     "execution_count": 7,
-     "metadata": {},
-     "output_type": "execute_result"
-    }
-   ],
-   "source": [
-    "payload = \"Ryan\"\n",
-    "res = fxc.run(payload, endpoint_uuid, func_uuid, asynchronous=True, async_poll=5)\n",
-    "res.result()"
->>>>>>> 07e2f537
    ]
   },
   {
